--- conflicted
+++ resolved
@@ -33,7 +33,6 @@
         CLASS_CROPPER_UNDO = ".qor-cropper__toggle--undo",
         CLASS_MEDIABOX = "qor-bottomsheets__mediabox";
 
-<<<<<<< HEAD
     function getYoutubeID(url) {
         var regExp = /^.*((youtu.be\/)|(v\/)|(\/u\/\w\/)|(embed\/)|(watch\?))\??v?=?([^#\&\?]*).*/;
         var match = url.match(regExp);
@@ -41,36 +40,6 @@
             return match[7];
         } else {
             return false;
-=======
-    function getExtension(filename) {
-        return filename.split(".").pop();
-    }
-
-    function isImage(filename) {
-        var ext = getExtension(filename);
-        switch (ext.toLowerCase()) {
-            case "jpg":
-            case "gif":
-            case "bmp":
-            case "png":
-            case "jpeg":
-            case "svg":
-                //etc
-                return true;
-        }
-        return false;
-    }
-
-    function isVideo(filename) {
-        var ext = getExtension(filename);
-        switch (ext.toLowerCase()) {
-            case "m4v":
-            case "avi":
-            case "mpg":
-            case "mp4":
-                // etc
-                return true;
->>>>>>> 9c367176
         }
     }
 
@@ -183,23 +152,21 @@
             ).html();
             this.SELECT_MANY_HINT = $('[name="select-many-hint"]').html();
 
-<<<<<<< HEAD
-            this.TEMPLATE_IMAGE = $parent.find('[name="media-box-template"]').html();
-            this.TEMPLATE_FILE = $parent.find('[name="media-box-file-template"]').html();
-            this.TEMPLATE_UPLOADEDVIDEO = $parent.find('[name="media-box-uploadedvideo-template"]').html();
-            this.TEMPLATE_VIDEOLINK = $parent.find('[name="media-box-videolink-template"]').html();
-            this.SELECT_MEDIABOX_UNDO_TEMPLATE = $parent.find('[name="media-box-undo-delete"]').html();
-=======
-            this.SELECT_MEDIABOX_TEMPLATE = $parent
+            this.TEMPLATE_IMAGE = $parent
                 .find('[name="media-box-template"]')
                 .html();
-            this.SELECT_MEDIABOX_FILE_TEMPLATE = $parent
+            this.TEMPLATE_FILE = $parent
                 .find('[name="media-box-file-template"]')
+                .html();
+            this.TEMPLATE_UPLOADEDVIDEO = $parent
+                .find('[name="media-box-uploadedvideo-template"]')
+                .html();
+            this.TEMPLATE_VIDEOLINK = $parent
+                .find('[name="media-box-videolink-template"]')
                 .html();
             this.SELECT_MEDIABOX_UNDO_TEMPLATE = $parent
                 .find('[name="media-box-undo-delete"]')
                 .html();
->>>>>>> 9c367176
 
             this.BottomSheets.open(data, this.handleSelectMany.bind(this));
         },
@@ -406,7 +373,7 @@
                 needCropSizesSize,
                 cropOptionsKeys;
 
-            if (!needCropSizes || data.SelectedType != 'image') {
+            if (!needCropSizes || data.SelectedType != "image") {
                 return false;
             }
 
@@ -431,16 +398,10 @@
         },
 
         addItem: function(data, isNewData) {
-<<<<<<< HEAD
-            console.log(data);
-
-
-            let $template = $(window.Mustache.render(this.TEMPLATE_IMAGE, data)),
-                $input = $template.find('.qor-file__input'),
-=======
-            var $template = $(this.renderSelectMany(data)),
+            let $template = $(
+                    window.Mustache.render(this.TEMPLATE_IMAGE, data)
+                ),
                 $input = $template.find(".qor-file__input"),
->>>>>>> 9c367176
                 $item = $input.closest(CLASS_ITEM),
                 $hiddenItem = this.$selectFeild.find(
                     '[data-primary-key="' + data.primaryKey + '"]'
@@ -449,13 +410,8 @@
                 selectedItem = this.getSelectedItemData().selectedNum,
                 cropOptions = data.MediaOption.CropOptions,
                 needCropSize = this.compareCropSizes(data),
-<<<<<<< HEAD
                 selectedType = data.SelectedType,
-=======
-                fileName = data.MediaOption.FileName,
-                isImageFile = isImage(fileName),
                 isSVG = /.svg$/.test(data.MediaOption.FileName),
->>>>>>> 9c367176
                 _this = this;
 
             if (!isNewData) {
@@ -492,36 +448,33 @@
                     .remove();
             }
 
-<<<<<<< HEAD
-
-            if (selectedType === 'video') {
-                $template = $(window.Mustache.render(this.TEMPLATE_UPLOADEDVIDEO, data));
-            } else if (selectedType === 'video_link') {
-                data.VideoLink = `//www.youtube.com/embed/${getYoutubeID(data.MediaOption.Video)}?rel=0&fs=0&modestbranding=1&disablekb=1`;
-                $template = $(window.Mustache.render(this.TEMPLATE_VIDEOLINK, data));
-            } else if (selectedType === 'file'){
-                $template = $(window.Mustache.render(this.TEMPLATE_FILE, data));
-=======
-            if (!isImageFile) {
-                $template = $(
-                    window.Mustache.render(
-                        this.SELECT_MEDIABOX_FILE_TEMPLATE,
-                        data
-                    )
-                );
->>>>>>> 9c367176
-            }
-
+            if (!isSVG) {
+                if (selectedType === "video") {
+                    $template = $(
+                        window.Mustache.render(
+                            this.TEMPLATE_UPLOADEDVIDEO,
+                            data
+                        )
+                    );
+                } else if (selectedType === "video_link") {
+                    data.VideoLink = `//www.youtube.com/embed/${getYoutubeID(
+                        data.MediaOption.Video
+                    )}?rel=0&fs=0&modestbranding=1&disablekb=1`;
+                    $template = $(
+                        window.Mustache.render(this.TEMPLATE_VIDEOLINK, data)
+                    );
+                } else if (selectedType === "file") {
+                    $template = $(
+                        window.Mustache.render(this.TEMPLATE_FILE, data)
+                    );
+                }
+            }
 
             $template.data({
-<<<<<<< HEAD
-                'description': data.MediaOption.Description,
-                'mediaData': data,
-                'videolink' : selectedType === 'video_link' ? data.MediaOption.Video : ''
-=======
                 description: data.MediaOption.Description,
-                mediaData: data
->>>>>>> 9c367176
+                mediaData: data,
+                videolink:
+                    selectedType === "video_link" ? data.MediaOption.Video : ""
             });
 
             if (isSVG) {
@@ -530,23 +483,18 @@
             $template.appendTo(this.$selectFeild);
 
             // if image alread have CropOptions, replace original images as [big,middle, small] images.
-            if (cropOptions && selectedType === 'image') {
+            if (cropOptions && selectedType === "image") {
                 this.resetImages(data, $template);
             }
 
             // trigger cropper function for new item
-<<<<<<< HEAD
-            if (selectedType === 'image') {
-                $template.find(CLASS_CROPPER_OPTIONS).val(JSON.stringify(data.MediaOption));
-            }
-
-            $template.trigger('enable');
-=======
-            $template
-                .find(CLASS_CROPPER_OPTIONS)
-                .val(JSON.stringify(data.MediaOption));
+            if (selectedType === "image") {
+                $template
+                    .find(CLASS_CROPPER_OPTIONS)
+                    .val(JSON.stringify(data.MediaOption));
+            }
+
             $template.trigger("enable");
->>>>>>> 9c367176
 
             // if not have crop options or have crop options but have anothre size name to crop
             if (
